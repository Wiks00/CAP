--- conflicted
+++ resolved
@@ -91,49 +91,17 @@
             }
             catch (Exception e)
             {
-<<<<<<< HEAD
-                _logger.LogError(e, "An exception was occurred when publish message async. exception message:" + name);
-=======
->>>>>>> 1e250edd
                 s_diagnosticListener.WritePublishMessageStoreError(operationId, message, e);
 
                 throw;
             }
             finally
             {
-<<<<<<< HEAD
-                Name = name,
-                Content = content,
-                StatusName = StatusName.Scheduled
-            };
-
-            try
-            {
-                Console.WriteLine("================22222222222222=====================");
-                operationId = s_diagnosticListener.WritePublishMessageStoreBefore(message);               
-
-                var id = Execute(DbConnection, DbTransaction, message);
-                Console.WriteLine("================777777777777777777777=====================");
-                ClosedCap();
-
-                if (id > 0)
-=======
                 if (NotUseTransaction || Transaction.AutoCommit)
->>>>>>> 1e250edd
                 {
                     _transaction.Dispose();
                 }
             }
-<<<<<<< HEAD
-            catch (Exception e)
-            {
-                _logger.LogError(e, "An exception was occurred when publish message. message:" + name);
-                s_diagnosticListener.WritePublishMessageStoreError(operationId, message, e);
-                Console.WriteLine(e);
-                throw;
-            }
-=======
->>>>>>> 1e250edd
         }
 
         protected abstract Task ExecuteAsync(CapPublishedMessage message,
