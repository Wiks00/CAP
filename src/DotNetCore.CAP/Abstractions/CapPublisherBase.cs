--- conflicted
+++ resolved
@@ -2,58 +2,19 @@
 // Licensed under the MIT License. See License.txt in the project root for license information.
 
 using System;
-<<<<<<< HEAD
-using System.Data;
-using System.Diagnostics;
-=======
 using System.Diagnostics;
 using System.Threading;
->>>>>>> 9c3f3a27
 using System.Threading.Tasks;
 using DotNetCore.CAP.Diagnostics;
 using DotNetCore.CAP.Infrastructure;
 using DotNetCore.CAP.Internal;
 using DotNetCore.CAP.Models;
-<<<<<<< HEAD
-using Microsoft.Extensions.Logging;
-=======
 using Microsoft.Extensions.DependencyInjection;
->>>>>>> 9c3f3a27
 
 namespace DotNetCore.CAP.Abstractions
 {
     public abstract class CapPublisherBase : ICapPublisher
     {
-<<<<<<< HEAD
-        private readonly IDispatcher _dispatcher;
-        protected readonly ILogger _logger;
-
-        // diagnostics listener
-        // ReSharper disable once InconsistentNaming
-        protected static readonly DiagnosticListener s_diagnosticListener =
-            new DiagnosticListener(CapDiagnosticListenerExtensions.DiagnosticListenerName);
-
-        protected CapPublisherBase(ILogger<CapPublisherBase> logger, IDispatcher dispatcher)
-        {
-            _logger = logger;
-            _dispatcher = dispatcher;
-        }
-
-        protected IDbConnection DbConnection { get; set; }
-        protected IDbTransaction DbTransaction { get; set; }
-        protected bool IsCapOpenedTrans { get; set; }
-        protected bool IsCapOpenedConn { get; set; }
-        protected bool IsUsingEF { get; set; }
-        protected IServiceProvider ServiceProvider { get; set; }
-
-        public void Publish<T>(string name, T contentObj, string callbackName = null)
-        {
-            CheckIsUsingEF(name);
-            PrepareConnectionForEF();
-
-            PublishWithTrans(name, contentObj, callbackName);
-        }
-=======
         private readonly CapTransactionBase _transaction;
         private readonly IMessagePacker _msgPacker;
         private readonly IContentSerializer _serializer;
@@ -63,62 +24,17 @@
         // ReSharper disable once InconsistentNaming
         protected static readonly DiagnosticListener s_diagnosticListener =
             new DiagnosticListener(CapDiagnosticListenerExtensions.DiagnosticListenerName);
->>>>>>> 9c3f3a27
 
         protected CapPublisherBase(IServiceProvider service)
         {
-<<<<<<< HEAD
-            CheckIsUsingEF(name);
-            PrepareConnectionForEF();
-
-            return PublishWithTransAsync(name, contentObj, callbackName);
-=======
             ServiceProvider = service;
             _transaction = service.GetRequiredService<CapTransactionBase>();
             _msgPacker = service.GetRequiredService<IMessagePacker>();
             _serializer = service.GetRequiredService<IContentSerializer>();
->>>>>>> 9c3f3a27
         }
 
         protected IServiceProvider ServiceProvider { get; }
 
-<<<<<<< HEAD
-            PublishWithTrans(name, contentObj, callbackName);
-        }
-
-        public Task PublishAsync<T>(string name, T contentObj, IDbTransaction dbTransaction, string callbackName = null)
-        {
-            CheckIsAdoNet(name);
-            PrepareConnectionForAdo(dbTransaction);
-
-            return PublishWithTransAsync(name, contentObj, callbackName);
-        }
-
-        public virtual void PublishWithMongo<T>(string name, T contentObj, IMongoTransaction mongoTransaction = null, string callbackName = null)
-        {
-            throw new NotImplementedException("Work for MongoDB only.");
-        }
-
-        public virtual Task PublishWithMongoAsync<T>(string name, T contentObj, IMongoTransaction mongoTransaction = null, string callbackName = null)
-        {
-            throw new NotImplementedException("Work for MongoDB only.");
-        }
-
-        protected void Enqueue(CapPublishedMessage message)
-        {
-            _dispatcher.EnqueueToPublish(message);
-        }
-
-        protected abstract void PrepareConnectionForEF();
-
-        protected abstract int Execute(IDbConnection dbConnection, IDbTransaction dbTransaction,
-            CapPublishedMessage message);
-
-        protected abstract Task<int> ExecuteAsync(IDbConnection dbConnection, IDbTransaction dbTransaction,
-            CapPublishedMessage message);
-
-        protected virtual string Serialize<T>(T obj, string callbackName = null)
-=======
         public ICapTransaction Transaction => _transaction;
 
         public void Publish<T>(string name, T contentObj, string callbackName = null)
@@ -136,7 +52,6 @@
 
         public async Task PublishAsync<T>(string name, T contentObj, string callbackName = null,
             CancellationToken cancellationToken = default(CancellationToken))
->>>>>>> 9c3f3a27
         {
             var message = new CapPublishedMessage
             {
@@ -145,12 +60,8 @@
                 Content = Serialize(contentObj, callbackName),
                 StatusName = StatusName.Scheduled
             };
-<<<<<<< HEAD
-            return packer.Pack(message);
-=======
 
             await PublishAsyncInternal(message);
->>>>>>> 9c3f3a27
         }
 
         protected async Task PublishAsyncInternal(CapPublishedMessage message)
@@ -161,120 +72,12 @@
                 Transaction.DbTransaction = new NoopTransaction();
             }
 
-<<<<<<< HEAD
-        private void CheckIsUsingEF(string name)
-        {
-            if (name == null)
-            {
-                throw new ArgumentNullException(nameof(name));
-            }
-
-            if (!IsUsingEF)
-            {
-                throw new InvalidOperationException(
-                    "If you are using the EntityFramework, you need to configure the DbContextType first." +
-                    " otherwise you need to use overloaded method with IDbTransaction.");
-            }
-        }
-
-        private void CheckIsAdoNet(string name)
-        {
-            if (name == null)
-            {
-                throw new ArgumentNullException(nameof(name));
-            }
-
-            if (IsUsingEF)
-            {
-                throw new InvalidOperationException(
-                    "If you are using the EntityFramework, you do not need to use this overloaded.");
-            }
-        }
-
-        private async Task PublishWithTransAsync<T>(string name, T contentObj, string callbackName = null)
-        {
             Guid operationId = default(Guid);
-            var content = Serialize(contentObj, callbackName);
-
-            var message = new CapPublishedMessage
-=======
-            Guid operationId = default(Guid);
-
-            try
->>>>>>> 9c3f3a27
-            {
-                operationId = s_diagnosticListener.WritePublishMessageStoreBefore(message);
-
-<<<<<<< HEAD
-            try
-            {
-                operationId = s_diagnosticListener.WritePublishMessageStoreBefore(message);
-
-                var id = await ExecuteAsync(DbConnection, DbTransaction, message);
-
-                ClosedCap();
-
-                if (id > 0)
-                {
-                    _logger.LogInformation($"message [{message}] has been persisted in the database.");
-                    s_diagnosticListener.WritePublishMessageStoreAfter(operationId, message);
-
-                    message.Id = id;
-
-                    Enqueue(message);
-                }
-            }
-            catch (Exception e)
-            {
-                _logger.LogError(e, "An exception was occurred when publish message async. exception message:" + name);
-                s_diagnosticListener.WritePublishMessageStoreError(operationId, message, e);
-                Console.WriteLine(e);
-                throw;
-            }
-        }
-
-        private void PublishWithTrans<T>(string name, T contentObj, string callbackName = null)
-        {
-            Guid operationId = default(Guid);
-
-            var content = Serialize(contentObj, callbackName);
-
-            var message = new CapPublishedMessage
-            {
-                Name = name,
-                Content = content,
-                StatusName = StatusName.Scheduled
-            };
 
             try
             {
                 operationId = s_diagnosticListener.WritePublishMessageStoreBefore(message);
 
-                var id = Execute(DbConnection, DbTransaction, message);
-
-                ClosedCap();
-
-                if (id > 0)
-                {
-                    _logger.LogInformation($"message [{message}] has been persisted in the database.");
-                    s_diagnosticListener.WritePublishMessageStoreAfter(operationId, message);
-                    message.Id = id;
-                    Enqueue(message);
-                }
-            }
-            catch (Exception e)
-            {
-                _logger.LogError(e, "An exception was occurred when publish message. message:" + name);
-                s_diagnosticListener.WritePublishMessageStoreError(operationId, message, e);
-                Console.WriteLine(e);
-                throw;
-            }
-        }
-
-        private void ClosedCap()
-        {
-            if (IsCapOpenedTrans)
-=======
                 await ExecuteAsync(message, Transaction);
 
                 _transaction.AddToSent(message);
@@ -293,21 +96,12 @@
                 throw;
             }
             finally
->>>>>>> 9c3f3a27
             {
                 if (NotUseTransaction || Transaction.AutoCommit)
                 {
                     _transaction.Dispose();
                 }
             }
-<<<<<<< HEAD
-
-            if (IsCapOpenedConn)
-            {
-                DbConnection.Dispose();
-            }
-=======
->>>>>>> 9c3f3a27
         }
 
         protected abstract Task ExecuteAsync(CapPublishedMessage message,
