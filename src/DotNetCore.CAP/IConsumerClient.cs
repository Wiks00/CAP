﻿using System;
using System.Collections.Generic;
using System.Threading;

namespace DotNetCore.CAP
{
    /// <inheritdoc />
    /// <summary>
    /// Message queue consumer client
    /// </summary>
    public interface IConsumerClient : IDisposable
    {
        /// <summary>
        /// Subscribe to a set of topics to the message queue
        /// </summary>
        /// <param name="topics"></param>
        void Subscribe(IEnumerable<string> topics);

        /// <summary>
        /// Start listening
        /// </summary>
        void Listening(TimeSpan timeout, CancellationToken cancellationToken);

        /// <summary>
        /// Manual submit message offset when the message consumption is complete
        /// </summary>
        void Commit();

        /// <summary>
        /// Reject message and resumption
        /// </summary>
        void Reject();
<<<<<<< HEAD

        event EventHandler<MessageContext> OnMessageReceived;
=======
>>>>>>> ccd72ce2

        event EventHandler<MessageContext> OnMessageReceived;

        event EventHandler<LogMessageEventArgs> OnLog;
    }
}<|MERGE_RESOLUTION|>--- conflicted
+++ resolved
@@ -30,11 +30,6 @@
         /// Reject message and resumption
         /// </summary>
         void Reject();
-<<<<<<< HEAD
-
-        event EventHandler<MessageContext> OnMessageReceived;
-=======
->>>>>>> ccd72ce2
 
         event EventHandler<MessageContext> OnMessageReceived;
 
