﻿// Copyright (c) .NET Core Community. All rights reserved.
// Licensed under the MIT License. See License.txt in the project root for license information.

using System;
using System.Collections.Generic;
using System.Linq;
using System.Threading;
using System.Threading.Channels;
using System.Threading.Tasks;
using DotNetCore.CAP.Internal;
using DotNetCore.CAP.Messages;
using DotNetCore.CAP.Persistence;
using DotNetCore.CAP.Transport;
using Microsoft.Extensions.Logging;
using Microsoft.Extensions.Options;

namespace DotNetCore.CAP.Processor;

public class Dispatcher : IDispatcher
{
<<<<<<< HEAD
    private CancellationTokenSource? _tasksCTS;
    private readonly CancellationTokenSource _delayCTS = new();
=======
    private readonly CancellationTokenSource _tasksCts = new();
    private readonly CancellationTokenSource _delayCts = new();
>>>>>>> 2e5c7474
    private readonly ISubscribeDispatcher _executor;
    private readonly ILogger<Dispatcher> _logger;
    private readonly CapOptions _options;
    private readonly IMessageSender _sender;
    private readonly IDataStorage _storage;
    private readonly PriorityQueue<MediumMessage, DateTime> _schedulerQueue;

    private Channel<MediumMessage> _publishedChannel = default!;
    private Channel<(MediumMessage, ConsumerExecutorDescriptor)> _receivedChannel = default!;
    private DateTime _nextSendTime = DateTime.MaxValue;

    public Dispatcher(ILogger<Dispatcher> logger,
        IMessageSender sender,
        IOptions<CapOptions> options,
        ISubscribeDispatcher executor,
        IDataStorage storage)
    {
        _logger = logger;
        _sender = sender;
        _options = options.Value;
        _executor = executor;
        _schedulerQueue = new PriorityQueue<MediumMessage, DateTime>();
        _storage = storage;
    }

    public async Task Start(CancellationToken stoppingToken)
    {
        stoppingToken.ThrowIfCancellationRequested();
<<<<<<< HEAD
        _tasksCTS = CancellationTokenSource.CreateLinkedTokenSource(stoppingToken, CancellationToken.None);
        _tasksCTS.Token.Register(() => _delayCTS.Cancel());
=======
        stoppingToken.Register(() => _tasksCts.Cancel());
        stoppingToken.Register(() => _delayCts.Cancel());
>>>>>>> 2e5c7474

        var capacity = _options.ProducerThreadCount * 500;
        _publishedChannel = Channel.CreateBounded<MediumMessage>(
            new BoundedChannelOptions(capacity > 5000 ? 5000 : capacity)
            {
                AllowSynchronousContinuations = true,
                SingleReader = _options.ProducerThreadCount == 1,
                SingleWriter = true,
                FullMode = BoundedChannelFullMode.Wait
            });

        capacity = _options.ConsumerThreadCount * 300;
        _receivedChannel = Channel.CreateBounded<(MediumMessage, ConsumerExecutorDescriptor)>(
            new BoundedChannelOptions(capacity > 3000 ? 3000 : capacity)
            {
                AllowSynchronousContinuations = true,
                SingleReader = _options.ConsumerThreadCount == 1,
                SingleWriter = true,
                FullMode = BoundedChannelFullMode.Wait
            });

        await Task.WhenAll(Enumerable.Range(0, _options.ProducerThreadCount)
            .Select(_ => Task.Factory.StartNew(() => Sending(), _tasksCTS.Token,
                TaskCreationOptions.LongRunning, TaskScheduler.Default)).ToArray()).ConfigureAwait(false);

        await Task.WhenAll(Enumerable.Range(0, _options.ConsumerThreadCount)
            .Select(_ => Task.Factory.StartNew(() => Processing(), _tasksCTS.Token,
                TaskCreationOptions.LongRunning, TaskScheduler.Default)).ToArray()).ConfigureAwait(false);

        _ = Task.Factory.StartNew(async () =>
        {
            while (!_tasksCTS.Token.IsCancellationRequested)
            {
                try
                {
                    while (_schedulerQueue.TryPeek(out _, out _nextSendTime))
                    {
                        var delayTime = _nextSendTime - DateTime.Now;

                        if (delayTime > new TimeSpan(500000)) //50ms
                        {
                            await Task.Delay(delayTime, _delayCts.Token);
                        }
                        _tasksCTS.Token.ThrowIfCancellationRequested();

                        await EnqueueToPublish(_schedulerQueue.Dequeue()).ConfigureAwait(false);
                    }
                    _tasksCTS.Token.WaitHandle.WaitOne(100);
                }
                catch (OperationCanceledException)
                {
                    //Ignore
                }
            }
        }, _tasksCTS.Token, TaskCreationOptions.LongRunning, TaskScheduler.Default).ConfigureAwait(false);

        _logger.LogInformation("Starting default Dispatcher");
    }

    public async ValueTask EnqueueToScheduler(MediumMessage message, DateTime publishTime)
    {
        message.ExpiresAt = publishTime;

        var timeSpan = publishTime - DateTime.Now;

        if (timeSpan <= TimeSpan.FromMinutes(1))
        {
            await _storage.ChangePublishStateAsync(message, StatusName.Queued);

            _schedulerQueue.Enqueue(message, publishTime);

            if (publishTime < _nextSendTime)
            {
                _delayCts.Cancel();
            }
        }
        else
        {
            await _storage.ChangePublishStateAsync(message, StatusName.Delayed);
        }
    }

    public async ValueTask EnqueueToPublish(MediumMessage message)
    {
        try
        {
            if (!_publishedChannel.Writer.TryWrite(message))
<<<<<<< HEAD
                while (await _publishedChannel.Writer.WaitToWriteAsync(_tasksCTS!.Token).ConfigureAwait(false))
=======
                while (await _publishedChannel.Writer.WaitToWriteAsync(_tasksCts.Token).ConfigureAwait(false))
>>>>>>> 2e5c7474
                    if (_publishedChannel.Writer.TryWrite(message))
                        return;
        }
        catch (OperationCanceledException)
        {
            //Ignore
        }
    }

    public async ValueTask EnqueueToExecute(MediumMessage message, ConsumerExecutorDescriptor descriptor)
    {
        try
        {
            if (!_receivedChannel.Writer.TryWrite((message, descriptor)))
<<<<<<< HEAD
                while (await _receivedChannel.Writer.WaitToWriteAsync(_tasksCTS!.Token).ConfigureAwait(false))
=======
                while (await _receivedChannel.Writer.WaitToWriteAsync(_tasksCts.Token).ConfigureAwait(false))
>>>>>>> 2e5c7474
                    if (_receivedChannel.Writer.TryWrite((message, descriptor)))
                        return;
        }
        catch (OperationCanceledException)
        {
            //Ignore
        }
    }

    public void Dispose()
    {
<<<<<<< HEAD
        _tasksCTS?.Cancel();
        _tasksCTS?.Dispose();
        _tasksCTS = null;
=======
        if (!_tasksCts.IsCancellationRequested)
            _tasksCts.Cancel();
>>>>>>> 2e5c7474
    }

    private async ValueTask Sending()
    {
        try
        {
            while (await _publishedChannel.Reader.WaitToReadAsync(_tasksCTS!.Token).ConfigureAwait(false))
                while (_publishedChannel.Reader.TryRead(out var message))
                    try
                    {
                        var result = await _sender.SendAsync(message).ConfigureAwait(false);
                        if (!result.Succeeded)
                            _logger.MessagePublishException(message.Origin.GetId(), result.ToString(), result.Exception);
                    }
                    catch (Exception ex)
                    {
                        _logger.LogError(ex,
                            $"An exception occurred when sending a message to the MQ. Id:{message.DbId}");
                    }
        }
        catch (OperationCanceledException)
        {
            // expected
        }
    }

    private async ValueTask Processing()
    {
        try
        {
            while (await _receivedChannel.Reader.WaitToReadAsync(_tasksCTS!.Token).ConfigureAwait(false))
                while (_receivedChannel.Reader.TryRead(out var message))
                    try
                    {
                        await _executor.DispatchAsync(message.Item1, message.Item2, _tasksCTS.Token)
                            .ConfigureAwait(false);
                    }
                    catch (OperationCanceledException)
                    {
                        //expected
                    }
                    catch (Exception e)
                    {
                        _logger.LogError(e,
                            $"An exception occurred when invoke subscriber. MessageId:{message.Item1.DbId}");
                    }
        }
        catch (OperationCanceledException)
        {
            // expected
        }
    }
}<|MERGE_RESOLUTION|>--- conflicted
+++ resolved
@@ -18,13 +18,8 @@
 
 public class Dispatcher : IDispatcher
 {
-<<<<<<< HEAD
     private CancellationTokenSource? _tasksCTS;
     private readonly CancellationTokenSource _delayCTS = new();
-=======
-    private readonly CancellationTokenSource _tasksCts = new();
-    private readonly CancellationTokenSource _delayCts = new();
->>>>>>> 2e5c7474
     private readonly ISubscribeDispatcher _executor;
     private readonly ILogger<Dispatcher> _logger;
     private readonly CapOptions _options;
@@ -53,13 +48,8 @@
     public async Task Start(CancellationToken stoppingToken)
     {
         stoppingToken.ThrowIfCancellationRequested();
-<<<<<<< HEAD
         _tasksCTS = CancellationTokenSource.CreateLinkedTokenSource(stoppingToken, CancellationToken.None);
         _tasksCTS.Token.Register(() => _delayCTS.Cancel());
-=======
-        stoppingToken.Register(() => _tasksCts.Cancel());
-        stoppingToken.Register(() => _delayCts.Cancel());
->>>>>>> 2e5c7474
 
         var capacity = _options.ProducerThreadCount * 500;
         _publishedChannel = Channel.CreateBounded<MediumMessage>(
@@ -101,11 +91,11 @@
 
                         if (delayTime > new TimeSpan(500000)) //50ms
                         {
-                            await Task.Delay(delayTime, _delayCts.Token);
+                            await Task.Delay(delayTime, _delayCTS.Token);
                         }
                         _tasksCTS.Token.ThrowIfCancellationRequested();
 
-                        await EnqueueToPublish(_schedulerQueue.Dequeue()).ConfigureAwait(false);
+                        await _sender.SendAsync(_schedulerQueue.Dequeue()).ConfigureAwait(false);
                     }
                     _tasksCTS.Token.WaitHandle.WaitOne(100);
                 }
@@ -133,7 +123,7 @@
 
             if (publishTime < _nextSendTime)
             {
-                _delayCts.Cancel();
+                _delayCTS.Cancel();
             }
         }
         else
@@ -147,11 +137,7 @@
         try
         {
             if (!_publishedChannel.Writer.TryWrite(message))
-<<<<<<< HEAD
                 while (await _publishedChannel.Writer.WaitToWriteAsync(_tasksCTS!.Token).ConfigureAwait(false))
-=======
-                while (await _publishedChannel.Writer.WaitToWriteAsync(_tasksCts.Token).ConfigureAwait(false))
->>>>>>> 2e5c7474
                     if (_publishedChannel.Writer.TryWrite(message))
                         return;
         }
@@ -166,11 +152,7 @@
         try
         {
             if (!_receivedChannel.Writer.TryWrite((message, descriptor)))
-<<<<<<< HEAD
                 while (await _receivedChannel.Writer.WaitToWriteAsync(_tasksCTS!.Token).ConfigureAwait(false))
-=======
-                while (await _receivedChannel.Writer.WaitToWriteAsync(_tasksCts.Token).ConfigureAwait(false))
->>>>>>> 2e5c7474
                     if (_receivedChannel.Writer.TryWrite((message, descriptor)))
                         return;
         }
@@ -182,14 +164,9 @@
 
     public void Dispose()
     {
-<<<<<<< HEAD
         _tasksCTS?.Cancel();
         _tasksCTS?.Dispose();
         _tasksCTS = null;
-=======
-        if (!_tasksCts.IsCancellationRequested)
-            _tasksCts.Cancel();
->>>>>>> 2e5c7474
     }
 
     private async ValueTask Sending()
@@ -202,7 +179,7 @@
                     {
                         var result = await _sender.SendAsync(message).ConfigureAwait(false);
                         if (!result.Succeeded)
-                            _logger.MessagePublishException(message.Origin.GetId(), result.ToString(), result.Exception);
+                            _logger.MessagePublishException(message.Origin?.GetId(), result.ToString(), result.Exception);
                     }
                     catch (Exception ex)
                     {
