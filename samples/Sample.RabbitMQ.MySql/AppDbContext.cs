﻿using Microsoft.EntityFrameworkCore;

namespace Sample.RabbitMQ.MySql
{
    public class Person
    {
        public int Id { get; set; }

        public string Name { get; set; }
    }

    public class AppDbContext : DbContext
    {
        public const string ConnectionString = "Server=localhost;Database=testcap;UserId=root;Password=123123;";

        public DbSet<Person> Persons { get; set; }

        protected override void OnConfiguring(DbContextOptionsBuilder optionsBuilder)
        {
<<<<<<< HEAD
            optionsBuilder.UseMySql("Server=192.168.10.110;Database=testcap;UserId=root;Password=123123;");
=======
            optionsBuilder.UseMySql(ConnectionString);
>>>>>>> 9c3f3a27
        }
    }
}<|MERGE_RESOLUTION|>--- conflicted
+++ resolved
@@ -17,11 +17,7 @@
 
         protected override void OnConfiguring(DbContextOptionsBuilder optionsBuilder)
         {
-<<<<<<< HEAD
-            optionsBuilder.UseMySql("Server=192.168.10.110;Database=testcap;UserId=root;Password=123123;");
-=======
             optionsBuilder.UseMySql(ConnectionString);
->>>>>>> 9c3f3a27
         }
     }
 }